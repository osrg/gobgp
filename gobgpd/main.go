// Copyright (C) 2014-2017 Nippon Telegraph and Telephone Corporation.
//
// Licensed under the Apache License, Version 2.0 (the "License");
// you may not use this file except in compliance with the License.
// You may obtain a copy of the License at
//
//    http://www.apache.org/licenses/LICENSE-2.0
//
// Unless required by applicable law or agreed to in writing, software
// distributed under the License is distributed on an "AS IS" BASIS,
// WITHOUT WARRANTIES OR CONDITIONS OF ANY KIND, either express or
// implied.
// See the License for the specific language governing permissions and
// limitations under the License.

package main

import (
<<<<<<< HEAD
	log "github.com/sirupsen/logrus"
	"github.com/sirupsen/logrus/hooks/syslog"
=======
	"io/ioutil"
	"net/http"
	_ "net/http/pprof"
	"os"
	"os/signal"
	"runtime"
	"syscall"

	log "github.com/Sirupsen/logrus"
>>>>>>> 452eb2a4
	"github.com/jessevdk/go-flags"
	p "github.com/kr/pretty"
	api "github.com/osrg/gobgp/api"
	"github.com/osrg/gobgp/config"
	"github.com/osrg/gobgp/packet/bgp"
	"github.com/osrg/gobgp/server"
	"github.com/osrg/gobgp/table"
	"google.golang.org/grpc"
	"google.golang.org/grpc/credentials"
)

func main() {
	sigCh := make(chan os.Signal, 1)
	signal.Notify(sigCh, syscall.SIGTERM)

	var opts struct {
		ConfigFile      string `short:"f" long:"config-file" description:"specifying a config file"`
		ConfigType      string `short:"t" long:"config-type" description:"specifying config type (toml, yaml, json)" default:"toml"`
		LogLevel        string `short:"l" long:"log-level" description:"specifying log level"`
		LogPlain        bool   `short:"p" long:"log-plain" description:"use plain format for logging (json by default)"`
		UseSyslog       string `short:"s" long:"syslog" description:"use syslogd"`
		Facility        string `long:"syslog-facility" description:"specify syslog facility"`
		DisableStdlog   bool   `long:"disable-stdlog" description:"disable standard logging"`
		CPUs            int    `long:"cpus" description:"specify the number of CPUs to be used"`
		GrpcHosts       string `long:"api-hosts" description:"specify the hosts that gobgpd listens on" default:":50051"`
		GracefulRestart bool   `short:"r" long:"graceful-restart" description:"flag restart-state in graceful-restart capability"`
		Dry             bool   `short:"d" long:"dry-run" description:"check configuration"`
		PProfHost       string `long:"pprof-host" description:"specify the host that gobgpd listens on for pprof" default:"localhost:6060"`
		PProfDisable    bool   `long:"pprof-disable" description:"disable pprof profiling"`
		TLS             bool   `long:"tls" description:"enable TLS authentication for gRPC API"`
		TLSCertFile     string `long:"tls-cert-file" description:"The TLS cert file"`
		TLSKeyFile      string `long:"tls-key-file" description:"The TLS key file"`
	}
	_, err := flags.Parse(&opts)
	if err != nil {
		os.Exit(1)
	}

	if opts.CPUs == 0 {
		runtime.GOMAXPROCS(runtime.NumCPU())
	} else {
		if runtime.NumCPU() < opts.CPUs {
			log.Errorf("Only %d CPUs are available but %d is specified", runtime.NumCPU(), opts.CPUs)
			os.Exit(1)
		}
		runtime.GOMAXPROCS(opts.CPUs)
	}

	if !opts.PProfDisable {
		go func() {
			log.Println(http.ListenAndServe(opts.PProfHost, nil))
		}()
	}

	switch opts.LogLevel {
	case "debug":
		log.SetLevel(log.DebugLevel)
	case "info":
		log.SetLevel(log.InfoLevel)
	default:
		log.SetLevel(log.InfoLevel)
	}

	if opts.DisableStdlog == true {
		log.SetOutput(ioutil.Discard)
	} else {
		log.SetOutput(os.Stdout)
	}

	if opts.UseSyslog != "" {
		if err := addSyslogHook(opts.UseSyslog, opts.Facility); err != nil {
			log.Error("Unable to connect to syslog daemon, ", opts.UseSyslog)
		}
	}

	if opts.LogPlain {
		if opts.DisableStdlog {
			log.SetFormatter(&log.TextFormatter{
				DisableColors: true,
			})
		}
	} else {
		log.SetFormatter(&log.JSONFormatter{})
	}

	configCh := make(chan *config.BgpConfigSet)
	if opts.Dry {
		go config.ReadConfigfileServe(opts.ConfigFile, opts.ConfigType, configCh)
		c := <-configCh
		if opts.LogLevel == "debug" {
			p.Println(c)
		}
		os.Exit(0)
	}

	log.Info("gobgpd started")
	bgpServer := server.NewBgpServer()
	go bgpServer.Serve()

	var grpcOpts []grpc.ServerOption
	if opts.TLS {
		creds, err := credentials.NewServerTLSFromFile(opts.TLSCertFile, opts.TLSKeyFile)
		if err != nil {
			log.Fatalf("Failed to generate credentials: %v", err)
		}
		grpcOpts = []grpc.ServerOption{grpc.Creds(creds)}
	}
	// start grpc Server
	apiServer := api.NewServer(bgpServer, grpc.NewServer(grpcOpts...), opts.GrpcHosts)
	go func() {
		if err := apiServer.Serve(); err != nil {
			log.Fatalf("failed to listen grpc port: %s", err)
		}
	}()

	if opts.ConfigFile != "" {
		go config.ReadConfigfileServe(opts.ConfigFile, opts.ConfigType, configCh)
	}

	var c *config.BgpConfigSet = nil
	for {
		select {
		case newConfig := <-configCh:
			var added, deleted, updated []config.Neighbor
			var addedPg, deletedPg, updatedPg []config.PeerGroup
			var updatePolicy bool

			if c == nil {
				c = newConfig
				if err := bgpServer.Start(&newConfig.Global); err != nil {
					log.Fatalf("failed to set global config: %s", err)
				}
				if newConfig.Zebra.Config.Enabled {
					if err := bgpServer.StartZebraClient(&newConfig.Zebra.Config); err != nil {
						log.Fatalf("failed to set zebra config: %s", err)
					}
				}
				if len(newConfig.Collector.Config.Url) > 0 {
					if err := bgpServer.StartCollector(&newConfig.Collector.Config); err != nil {
						log.Fatalf("failed to set collector config: %s", err)
					}
				}
				for _, c := range newConfig.RpkiServers {
					if err := bgpServer.AddRpki(&c.Config); err != nil {
						log.Fatalf("failed to set rpki config: %s", err)
					}
				}
				for _, c := range newConfig.BmpServers {
					if err := bgpServer.AddBmp(&c.Config); err != nil {
						log.Fatalf("failed to set bmp config: %s", err)
					}
				}
				for _, c := range newConfig.MrtDump {
					if len(c.Config.FileName) == 0 {
						continue
					}
					if err := bgpServer.EnableMrt(&c.Config); err != nil {
						log.Fatalf("failed to set mrt config: %s", err)
					}
				}
				p := config.ConfigSetToRoutingPolicy(newConfig)
				if err := bgpServer.UpdatePolicy(*p); err != nil {
					log.Fatalf("failed to set routing policy: %s", err)
				}

				added = newConfig.Neighbors
				addedPg = newConfig.PeerGroups
				if opts.GracefulRestart {
					for i, n := range added {
						if n.GracefulRestart.Config.Enabled {
							added[i].GracefulRestart.State.LocalRestarting = true
						}
					}
				}

			} else {
				addedPg, deletedPg, updatedPg = config.UpdatePeerGroupConfig(c, newConfig)
				added, deleted, updated = config.UpdateNeighborConfig(c, newConfig)
				updatePolicy = config.CheckPolicyDifference(config.ConfigSetToRoutingPolicy(c), config.ConfigSetToRoutingPolicy(newConfig))

				if updatePolicy {
					log.Info("Policy config is updated")
					p := config.ConfigSetToRoutingPolicy(newConfig)
					bgpServer.UpdatePolicy(*p)
				}
				// global policy update
				if !newConfig.Global.ApplyPolicy.Config.Equal(&c.Global.ApplyPolicy.Config) {
					a := newConfig.Global.ApplyPolicy.Config
					toDefaultTable := func(r config.DefaultPolicyType) table.RouteType {
						var def table.RouteType
						switch r {
						case config.DEFAULT_POLICY_TYPE_ACCEPT_ROUTE:
							def = table.ROUTE_TYPE_ACCEPT
						case config.DEFAULT_POLICY_TYPE_REJECT_ROUTE:
							def = table.ROUTE_TYPE_REJECT
						}
						return def
					}
					toPolicyDefinitions := func(r []string) []*config.PolicyDefinition {
						p := make([]*config.PolicyDefinition, 0, len(r))
						for _, n := range r {
							p = append(p, &config.PolicyDefinition{
								Name: n,
							})
						}
						return p
					}

					def := toDefaultTable(a.DefaultImportPolicy)
					ps := toPolicyDefinitions(a.ImportPolicyList)
					bgpServer.ReplacePolicyAssignment("", table.POLICY_DIRECTION_IMPORT, ps, def)

					def = toDefaultTable(a.DefaultExportPolicy)
					ps = toPolicyDefinitions(a.ExportPolicyList)
					bgpServer.ReplacePolicyAssignment("", table.POLICY_DIRECTION_EXPORT, ps, def)

					updatePolicy = true

				}
				c = newConfig
			}
			for i, pg := range addedPg {
				log.Infof("PeerGroup %s is added", pg.Config.PeerGroupName)
				if err := bgpServer.AddPeerGroup(&addedPg[i]); err != nil {
					log.Warn(err)
				}
			}
			for i, pg := range deletedPg {
				log.Infof("PeerGroup %s is deleted", pg.Config.PeerGroupName)
				if err := bgpServer.DeletePeerGroup(&deletedPg[i]); err != nil {
					log.Warn(err)
				}
			}
			for i, pg := range updatedPg {
				log.Infof("PeerGroup %s is updated", pg.Config.PeerGroupName)
				u, err := bgpServer.UpdatePeerGroup(&updatedPg[i])
				if err != nil {
					log.Warn(err)
				}
				updatePolicy = updatePolicy || u
			}
			for i, p := range added {
				log.Infof("Peer %v is added", p.Config.NeighborAddress)
				if err := bgpServer.AddNeighbor(&added[i]); err != nil {
					log.Warn(err)
				}
			}
			for i, p := range deleted {
				log.Infof("Peer %v is deleted", p.Config.NeighborAddress)
				if err := bgpServer.DeleteNeighbor(&deleted[i]); err != nil {
					log.Warn(err)
				}
			}
			for i, p := range updated {
				log.Infof("Peer %v is updated", p.Config.NeighborAddress)
				u, err := bgpServer.UpdateNeighbor(&updated[i])
				if err != nil {
					log.Warn(err)
				}
				updatePolicy = updatePolicy || u
			}

			if updatePolicy {
				bgpServer.SoftResetIn("", bgp.RouteFamily(0))
			}
		case <-sigCh:
			bgpServer.Shutdown()
		}
	}
}<|MERGE_RESOLUTION|>--- conflicted
+++ resolved
@@ -16,10 +16,6 @@
 package main
 
 import (
-<<<<<<< HEAD
-	log "github.com/sirupsen/logrus"
-	"github.com/sirupsen/logrus/hooks/syslog"
-=======
 	"io/ioutil"
 	"net/http"
 	_ "net/http/pprof"
@@ -28,8 +24,7 @@
 	"runtime"
 	"syscall"
 
-	log "github.com/Sirupsen/logrus"
->>>>>>> 452eb2a4
+	log "github.com/sirupsen/logrus"
 	"github.com/jessevdk/go-flags"
 	p "github.com/kr/pretty"
 	api "github.com/osrg/gobgp/api"
