// Copyright (C) 2016 Nippon Telegraph and Telephone Corporation.
//
// Licensed under the Apache License, Version 2.0 (the "License");
// you may not use this file except in compliance with the License.
// You may obtain a copy of the License at
//
//    http://www.apache.org/licenses/LICENSE-2.0
//
// Unless required by applicable law or agreed to in writing, software
// distributed under the License is distributed on an "AS IS" BASIS,
// WITHOUT WARRANTIES OR CONDITIONS OF ANY KIND, either express or
// implied.
// See the License for the specific language governing permissions and
// limitations under the License.

package bgp

import (
	"bytes"
	"encoding/binary"
	"github.com/stretchr/testify/assert"
	"net"
	"reflect"
	"testing"
)

func keepalive() *BGPMessage {
	return NewBGPKeepAliveMessage()
}

func notification() *BGPMessage {
	return NewBGPNotificationMessage(1, 2, nil)
}

func refresh() *BGPMessage {
	return NewBGPRouteRefreshMessage(1, 2, 10)
}

func Test_Message(t *testing.T) {
	l := []*BGPMessage{keepalive(), notification(), refresh(), NewTestBGPOpenMessage(), NewTestBGPUpdateMessage()}
	for _, m1 := range l {
		buf1, _ := m1.Serialize()
		t.Log("LEN =", len(buf1))
		m2, err := ParseBGPMessage(buf1)
		if err != nil {
			t.Error(err)
		}
		// FIXME: shouldn't but workaround for some structs.
		buf2, _ := m2.Serialize()

		if reflect.DeepEqual(m1, m2) == true {
			t.Log("OK")
		} else {
			t.Error("Something wrong")
			t.Error(len(buf1), m1, buf1)
			t.Error(len(buf2), m2, buf2)
		}
	}
}

func Test_IPAddrPrefixString(t *testing.T) {
	ipv4 := NewIPAddrPrefix(24, "129.6.10.0")
	assert.Equal(t, "129.6.10.0/24", ipv4.String())
	ipv6 := NewIPv6AddrPrefix(18, "3343:faba:3903::1")
	assert.Equal(t, "3343:faba:3903::1/18", ipv6.String())
	ipv6 = NewIPv6AddrPrefix(18, "3343:faba:3903::0")
	assert.Equal(t, "3343:faba:3903::/18", ipv6.String())
}

func Test_RouteTargetMembershipNLRIString(t *testing.T) {
	assert := assert.New(t)

	// TwoOctetAsSpecificExtended
	buf := make([]byte, 13)
	buf[0] = 12
	binary.BigEndian.PutUint32(buf[1:5], 65546)
	buf[5] = byte(EC_TYPE_TRANSITIVE_TWO_OCTET_AS_SPECIFIC) // typehigh
	binary.BigEndian.PutUint16(buf[7:9], 65000)
	binary.BigEndian.PutUint32(buf[9:], 65546)
	r := &RouteTargetMembershipNLRI{}
	err := r.DecodeFromBytes(buf)
	assert.Equal(nil, err)
	assert.Equal("65546:65000:65546", r.String())
	buf, err = r.Serialize()
	assert.Equal(nil, err)
	err = r.DecodeFromBytes(buf)
	assert.Equal(nil, err)
	assert.Equal("65546:65000:65546", r.String())

	// IPv4AddressSpecificExtended
	buf = make([]byte, 13)
	binary.BigEndian.PutUint32(buf[1:5], 65546)
	buf[5] = byte(EC_TYPE_TRANSITIVE_IP4_SPECIFIC) // typehigh
	ip := net.ParseIP("10.0.0.1").To4()
	copy(buf[7:11], []byte(ip))
	binary.BigEndian.PutUint16(buf[11:], 65000)
	r = &RouteTargetMembershipNLRI{}
	err = r.DecodeFromBytes(buf)
	assert.Equal(nil, err)
	assert.Equal("65546:10.0.0.1:65000", r.String())
	buf, err = r.Serialize()
	assert.Equal(nil, err)
	err = r.DecodeFromBytes(buf)
	assert.Equal(nil, err)
	assert.Equal("65546:10.0.0.1:65000", r.String())

	// FourOctetAsSpecificExtended
	buf = make([]byte, 13)
	binary.BigEndian.PutUint32(buf[1:5], 65546)
	buf[5] = byte(EC_TYPE_TRANSITIVE_FOUR_OCTET_AS_SPECIFIC) // typehigh
	buf[6] = byte(EC_SUBTYPE_ROUTE_TARGET)                   // subtype
	binary.BigEndian.PutUint32(buf[7:], 65546)
	binary.BigEndian.PutUint16(buf[11:], 65000)
	r = &RouteTargetMembershipNLRI{}
	err = r.DecodeFromBytes(buf)
	assert.Equal(nil, err)
	assert.Equal("65546:1.10:65000", r.String())
	buf, err = r.Serialize()
	assert.Equal(nil, err)
	err = r.DecodeFromBytes(buf)
	assert.Equal(nil, err)
	assert.Equal("65546:1.10:65000", r.String())

	// OpaqueExtended
	buf = make([]byte, 13)
	binary.BigEndian.PutUint32(buf[1:5], 65546)
	buf[5] = byte(EC_TYPE_TRANSITIVE_OPAQUE) // typehigh
	binary.BigEndian.PutUint32(buf[9:], 1000000)
	r = &RouteTargetMembershipNLRI{}
	err = r.DecodeFromBytes(buf)
	assert.Equal(nil, err)
	assert.Equal("65546:1000000", r.String())
	buf, err = r.Serialize()
	assert.Equal(nil, err)
	err = r.DecodeFromBytes(buf)
	assert.Equal(nil, err)
	assert.Equal("65546:1000000", r.String())

	// Unknown
	buf = make([]byte, 13)
	binary.BigEndian.PutUint32(buf[1:5], 65546)
	buf[5] = 0x04 // typehigh
	binary.BigEndian.PutUint32(buf[9:], 1000000)
	r = &RouteTargetMembershipNLRI{}
	err = r.DecodeFromBytes(buf)
	assert.Equal(nil, err)
	assert.Equal("65546:1000000", r.String())
	buf, err = r.Serialize()
	assert.Equal(nil, err)
	err = r.DecodeFromBytes(buf)
	assert.Equal(nil, err)
	assert.Equal("65546:1000000", r.String())

}

func Test_RFC5512(t *testing.T) {
	assert := assert.New(t)

	buf := make([]byte, 8)
	buf[0] = byte(EC_TYPE_TRANSITIVE_OPAQUE)
	buf[1] = byte(EC_SUBTYPE_COLOR)
	binary.BigEndian.PutUint32(buf[4:], 1000000)
	ec, err := ParseExtended(buf)
	assert.Equal(nil, err)
	assert.Equal("1000000", ec.String())
	buf, err = ec.Serialize()
	assert.Equal(nil, err)
	assert.Equal([]byte{0x3, 0xb, 0x0, 0x0, 0x0, 0xf, 0x42, 0x40}, buf)

	buf = make([]byte, 8)
	buf[0] = byte(EC_TYPE_TRANSITIVE_OPAQUE)
	buf[1] = byte(EC_SUBTYPE_ENCAPSULATION)
	binary.BigEndian.PutUint16(buf[6:], uint16(TUNNEL_TYPE_VXLAN))
	ec, err = ParseExtended(buf)
	assert.Equal(nil, err)
	assert.Equal("VXLAN", ec.String())
	buf, err = ec.Serialize()
	assert.Equal(nil, err)
	assert.Equal([]byte{0x3, 0xc, 0x0, 0x0, 0x0, 0x0, 0x0, 0x8}, buf)

	subTlv := &TunnelEncapSubTLV{
		Type:  ENCAP_SUBTLV_TYPE_COLOR,
		Value: &TunnelEncapSubTLVColor{10},
	}

	tlv := &TunnelEncapTLV{
		Type:  TUNNEL_TYPE_VXLAN,
		Value: []*TunnelEncapSubTLV{subTlv},
	}

	attr := NewPathAttributeTunnelEncap([]*TunnelEncapTLV{tlv})

	buf1, err := attr.Serialize()
	assert.Equal(nil, err)

	p, err := GetPathAttribute(buf1)
	assert.Equal(nil, err)

	err = p.DecodeFromBytes(buf1)
	assert.Equal(nil, err)

	buf2, err := p.Serialize()
	assert.Equal(nil, err)
	assert.Equal(buf1, buf2)

	n1 := NewEncapNLRI("10.0.0.1")
	buf1, err = n1.Serialize()
	assert.Equal(nil, err)

	n2 := NewEncapNLRI("")
	err = n2.DecodeFromBytes(buf1)
	assert.Equal(nil, err)
	assert.Equal("10.0.0.1", n2.String())

	n3 := NewEncapv6NLRI("2001::1")
	buf1, err = n3.Serialize()
	assert.Equal(nil, err)

	n4 := NewEncapv6NLRI("")
	err = n4.DecodeFromBytes(buf1)
	assert.Equal(nil, err)
	assert.Equal("2001::1", n4.String())
}

func Test_ASLen(t *testing.T) {
	assert := assert.New(t)

	aspath := AsPathParam{
		Num: 2,
		AS:  []uint16{65000, 65001},
	}
	aspath.Type = BGP_ASPATH_ATTR_TYPE_SEQ
	assert.Equal(2, aspath.ASLen())

	aspath.Type = BGP_ASPATH_ATTR_TYPE_SET
	assert.Equal(1, aspath.ASLen())

	aspath.Type = BGP_ASPATH_ATTR_TYPE_CONFED_SEQ
	assert.Equal(0, aspath.ASLen())

	aspath.Type = BGP_ASPATH_ATTR_TYPE_CONFED_SET
	assert.Equal(0, aspath.ASLen())

	as4path := As4PathParam{
		Num: 2,
		AS:  []uint32{65000, 65001},
	}
	as4path.Type = BGP_ASPATH_ATTR_TYPE_SEQ
	assert.Equal(2, as4path.ASLen())

	as4path.Type = BGP_ASPATH_ATTR_TYPE_SET
	assert.Equal(1, as4path.ASLen())

	as4path.Type = BGP_ASPATH_ATTR_TYPE_CONFED_SEQ
	assert.Equal(0, as4path.ASLen())

	as4path.Type = BGP_ASPATH_ATTR_TYPE_CONFED_SET
	assert.Equal(0, as4path.ASLen())

}

func Test_MPLSLabelStack(t *testing.T) {
	assert := assert.New(t)
	mpls := NewMPLSLabelStack()
	buf, err := mpls.Serialize()
	assert.Nil(err)
	assert.Equal(true, bytes.Equal(buf, []byte{0, 0, 1}))

	mpls = &MPLSLabelStack{}
	assert.Nil(mpls.DecodeFromBytes(buf))
	assert.Equal(1, len(mpls.Labels))
	assert.Equal(uint32(0), mpls.Labels[0])

	mpls = NewMPLSLabelStack(WITHDRAW_LABEL)
	buf, err = mpls.Serialize()
	assert.Nil(err)
	assert.Equal(true, bytes.Equal(buf, []byte{128, 0, 0}))

	mpls = &MPLSLabelStack{}
	assert.Nil(mpls.DecodeFromBytes(buf))
	assert.Equal(1, len(mpls.Labels))
	assert.Equal(WITHDRAW_LABEL, mpls.Labels[0])
}

func Test_FlowSpecNlri(t *testing.T) {
	assert := assert.New(t)
	cmp := make([]FlowSpecComponentInterface, 0)
	cmp = append(cmp, NewFlowSpecDestinationPrefix(NewIPAddrPrefix(24, "10.0.0.0")))
	cmp = append(cmp, NewFlowSpecSourcePrefix(NewIPAddrPrefix(24, "10.0.0.0")))
	eq := 0x1
	gt := 0x2
	lt := 0x4
	and := 0x40
	not := 0x2
	item1 := NewFlowSpecComponentItem(eq, TCP)
	cmp = append(cmp, NewFlowSpecComponent(FLOW_SPEC_TYPE_IP_PROTO, []*FlowSpecComponentItem{item1}))
	item2 := NewFlowSpecComponentItem(gt|eq, 20)
	item3 := NewFlowSpecComponentItem(and|lt|eq, 30)
	item4 := NewFlowSpecComponentItem(eq, 10)
	cmp = append(cmp, NewFlowSpecComponent(FLOW_SPEC_TYPE_PORT, []*FlowSpecComponentItem{item2, item3, item4}))
	cmp = append(cmp, NewFlowSpecComponent(FLOW_SPEC_TYPE_DST_PORT, []*FlowSpecComponentItem{item2, item3, item4}))
	cmp = append(cmp, NewFlowSpecComponent(FLOW_SPEC_TYPE_SRC_PORT, []*FlowSpecComponentItem{item2, item3, item4}))
	cmp = append(cmp, NewFlowSpecComponent(FLOW_SPEC_TYPE_ICMP_TYPE, []*FlowSpecComponentItem{item2, item3, item4}))
	cmp = append(cmp, NewFlowSpecComponent(FLOW_SPEC_TYPE_ICMP_CODE, []*FlowSpecComponentItem{item2, item3, item4}))
	cmp = append(cmp, NewFlowSpecComponent(FLOW_SPEC_TYPE_PKT_LEN, []*FlowSpecComponentItem{item2, item3, item4}))
	cmp = append(cmp, NewFlowSpecComponent(FLOW_SPEC_TYPE_DSCP, []*FlowSpecComponentItem{item2, item3, item4}))
	isFlagment := 0x02
	item5 := NewFlowSpecComponentItem(isFlagment, 0)
	cmp = append(cmp, NewFlowSpecComponent(FLOW_SPEC_TYPE_FRAGMENT, []*FlowSpecComponentItem{item5}))
	item6 := NewFlowSpecComponentItem(0, TCP_FLAG_ACK)
	item7 := NewFlowSpecComponentItem(and|not, TCP_FLAG_URGENT)
	cmp = append(cmp, NewFlowSpecComponent(FLOW_SPEC_TYPE_TCP_FLAG, []*FlowSpecComponentItem{item6, item7}))
	n1 := NewFlowSpecIPv4Unicast(cmp)
	buf1, err := n1.Serialize()
	assert.Nil(err)
	n2, err := NewPrefixFromRouteFamily(RouteFamilyToAfiSafi(RF_FS_IPv4_UC))
	assert.Nil(err)
	err = n2.DecodeFromBytes(buf1)
	assert.Nil(err)
	buf2, _ := n2.Serialize()
	if reflect.DeepEqual(n1, n2) == true {
		t.Log("OK")
	} else {
		t.Error("Something wrong")
		t.Error(len(buf1), n1, buf1)
		t.Error(len(buf2), n2, buf2)
		t.Log(bytes.Equal(buf1, buf2))
	}
}

func Test_FlowSpecExtended(t *testing.T) {
	assert := assert.New(t)
	exts := make([]ExtendedCommunityInterface, 0)
	exts = append(exts, NewTrafficRateExtended(100, 9600.0))
	exts = append(exts, NewTrafficActionExtended(true, false))
	exts = append(exts, NewRedirectTwoOctetAsSpecificExtended(1000, 1000))
	exts = append(exts, NewRedirectIPv4AddressSpecificExtended("10.0.0.1", 1000))
	exts = append(exts, NewRedirectFourOctetAsSpecificExtended(10000000, 1000))
	exts = append(exts, NewTrafficRemarkExtended(10))
	m1 := NewPathAttributeExtendedCommunities(exts)
	buf1, err := m1.Serialize()
	assert.Nil(err)
	m2 := NewPathAttributeExtendedCommunities(nil)
	err = m2.DecodeFromBytes(buf1)
	assert.Nil(err)
	buf2, _ := m2.Serialize()
	if reflect.DeepEqual(m1, m2) == true {
		t.Log("OK")
	} else {
		t.Error("Something wrong")
		t.Error(len(buf1), m1, buf1)
		t.Error(len(buf2), m2, buf2)
	}
}

func Test_FlowSpecNlriv6(t *testing.T) {
	assert := assert.New(t)
	cmp := make([]FlowSpecComponentInterface, 0)
	cmp = append(cmp, NewFlowSpecDestinationPrefix6(NewIPv6AddrPrefix(64, "2001::"), 12))
	cmp = append(cmp, NewFlowSpecSourcePrefix6(NewIPv6AddrPrefix(64, "2001::"), 12))
	eq := 0x1
	gt := 0x2
	lt := 0x4
	and := 0x40
	not := 0x2
	item1 := NewFlowSpecComponentItem(eq, TCP)
	cmp = append(cmp, NewFlowSpecComponent(FLOW_SPEC_TYPE_IP_PROTO, []*FlowSpecComponentItem{item1}))
	item2 := NewFlowSpecComponentItem(gt|eq, 20)
	item3 := NewFlowSpecComponentItem(and|lt|eq, 30)
	item4 := NewFlowSpecComponentItem(eq, 10)
	cmp = append(cmp, NewFlowSpecComponent(FLOW_SPEC_TYPE_PORT, []*FlowSpecComponentItem{item2, item3, item4}))
	cmp = append(cmp, NewFlowSpecComponent(FLOW_SPEC_TYPE_DST_PORT, []*FlowSpecComponentItem{item2, item3, item4}))
	cmp = append(cmp, NewFlowSpecComponent(FLOW_SPEC_TYPE_SRC_PORT, []*FlowSpecComponentItem{item2, item3, item4}))
	cmp = append(cmp, NewFlowSpecComponent(FLOW_SPEC_TYPE_ICMP_TYPE, []*FlowSpecComponentItem{item2, item3, item4}))
	cmp = append(cmp, NewFlowSpecComponent(FLOW_SPEC_TYPE_ICMP_CODE, []*FlowSpecComponentItem{item2, item3, item4}))
	cmp = append(cmp, NewFlowSpecComponent(FLOW_SPEC_TYPE_PKT_LEN, []*FlowSpecComponentItem{item2, item3, item4}))
	cmp = append(cmp, NewFlowSpecComponent(FLOW_SPEC_TYPE_DSCP, []*FlowSpecComponentItem{item2, item3, item4}))
	cmp = append(cmp, NewFlowSpecComponent(FLOW_SPEC_TYPE_LABEL, []*FlowSpecComponentItem{item2, item3, item4}))
	isFlagment := 0x02
	item5 := NewFlowSpecComponentItem(isFlagment, 0)
	cmp = append(cmp, NewFlowSpecComponent(FLOW_SPEC_TYPE_FRAGMENT, []*FlowSpecComponentItem{item5}))
	item6 := NewFlowSpecComponentItem(0, TCP_FLAG_ACK)
	item7 := NewFlowSpecComponentItem(and|not, TCP_FLAG_URGENT)
	cmp = append(cmp, NewFlowSpecComponent(FLOW_SPEC_TYPE_TCP_FLAG, []*FlowSpecComponentItem{item6, item7}))
	n1 := NewFlowSpecIPv6Unicast(cmp)
	buf1, err := n1.Serialize()
	assert.Nil(err)
	n2, err := NewPrefixFromRouteFamily(RouteFamilyToAfiSafi(RF_FS_IPv6_UC))
	assert.Nil(err)
	err = n2.DecodeFromBytes(buf1)
	assert.Nil(err)
	buf2, _ := n2.Serialize()
	if reflect.DeepEqual(n1, n2) == true {
		t.Log("OK")
	} else {
		t.Error("Something wrong")
		t.Error(len(buf1), n1, buf1)
		t.Error(len(buf2), n2, buf2)
		t.Log(bytes.Equal(buf1, buf2))
	}
}

func Test_Aigp(t *testing.T) {
	assert := assert.New(t)
	m := NewAigpTLVIgpMetric(1000)
	a1 := NewPathAttributeAigp([]AigpTLV{m})
	buf1, err := a1.Serialize()
	assert.Nil(err)
	a2 := NewPathAttributeAigp(nil)
	err = a2.DecodeFromBytes(buf1)
	assert.Nil(err)
	buf2, _ := a2.Serialize()
	if reflect.DeepEqual(a1, a2) == true {
		t.Log("OK")
	} else {
		t.Error("Something wrong")
		t.Error(len(buf1), a1, buf1)
		t.Error(len(buf2), a2, buf2)
		t.Log(bytes.Equal(buf1, buf2))
	}
}

func Test_FlowSpecNlriL2(t *testing.T) {
	assert := assert.New(t)
	mac, _ := net.ParseMAC("01:23:45:67:89:ab")
	cmp := make([]FlowSpecComponentInterface, 0)
	cmp = append(cmp, NewFlowSpecDestinationMac(mac))
	cmp = append(cmp, NewFlowSpecSourceMac(mac))
	eq := 0x1
	item1 := NewFlowSpecComponentItem(eq, int(IPv4))
	cmp = append(cmp, NewFlowSpecComponent(FLOW_SPEC_TYPE_ETHERNET_TYPE, []*FlowSpecComponentItem{item1}))
	rd, _ := ParseRouteDistinguisher("100:100")
	n1 := NewFlowSpecL2VPN(rd, cmp)
	buf1, err := n1.Serialize()
	assert.Nil(err)
	n2, err := NewPrefixFromRouteFamily(RouteFamilyToAfiSafi(RF_FS_L2_VPN))
	assert.Nil(err)
	err = n2.DecodeFromBytes(buf1)
	assert.Nil(err)
	buf2, _ := n2.Serialize()
	if reflect.DeepEqual(n1, n2) == true {
		t.Log("OK")
	} else {
		t.Error("Something wrong")
		t.Error(len(buf1), n1, buf1)
		t.Error(len(buf2), n2, buf2)
		t.Log(bytes.Equal(buf1, buf2))
	}
}

func Test_NotificationErrorCode(t *testing.T) {
	// boundary check
<<<<<<< HEAD
	t.Log(NewNotificationErrorCode(BGP_ERROR_MESSAGE_HEADER_ERROR, BGP_ERROR_SUB_BAD_MESSAGE_TYPE).String())
	t.Log(NewNotificationErrorCode(BGP_ERROR_MESSAGE_HEADER_ERROR, BGP_ERROR_SUB_BAD_MESSAGE_TYPE+1).String())
	t.Log(NewNotificationErrorCode(BGP_ERROR_MESSAGE_HEADER_ERROR, 0).String())
	t.Log(NewNotificationErrorCode(0, BGP_ERROR_SUB_BAD_MESSAGE_TYPE).String())
	t.Log(NewNotificationErrorCode(BGP_ERROR_ROUTE_REFRESH_MESSAGE_ERROR+1, 0).String())
}

func Test_FlowSpecNlriVPN(t *testing.T) {
	assert := assert.New(t)
	cmp := make([]FlowSpecComponentInterface, 0)
	cmp = append(cmp, NewFlowSpecDestinationPrefix(NewIPAddrPrefix(24, "10.0.0.0")))
	cmp = append(cmp, NewFlowSpecSourcePrefix(NewIPAddrPrefix(24, "10.0.0.0")))
	rd, _ := ParseRouteDistinguisher("100:100")
	n1 := NewFlowSpecIPv4VPN(rd, cmp)
=======
	NewNotificationErrorCode(BGP_ERROR_MESSAGE_HEADER_ERROR, BGP_ERROR_SUB_BAD_MESSAGE_TYPE).String()
	NewNotificationErrorCode(BGP_ERROR_MESSAGE_HEADER_ERROR, BGP_ERROR_SUB_BAD_MESSAGE_TYPE+1).String()
	NewNotificationErrorCode(BGP_ERROR_MESSAGE_HEADER_ERROR, 0).String()
	NewNotificationErrorCode(0, BGP_ERROR_SUB_BAD_MESSAGE_TYPE).String()
	NewNotificationErrorCode(BGP_ERROR_ROUTE_REFRESH_MESSAGE_ERROR+1, 0).String()
}

func Test_FlowSpecNlriVPNv4(t *testing.T) {
	assert := assert.New(t)
	mpls := NewMPLSLabelStack(1, 2, 3)
	cmp := []FlowSpecComponentInterface{NewFlowSpecDestinationPrefix(NewLabeledVPNIPAddrPrefix(24, "192.168.0.0", *mpls, NewRouteDistinguisherTwoOctetAS(10, 10)))}
	n1 := NewFlowSpecIPv4VPN(cmp)
>>>>>>> 28bb9b3a
	buf1, err := n1.Serialize()
	assert.Nil(err)
	n2, err := NewPrefixFromRouteFamily(RouteFamilyToAfiSafi(RF_FS_IPv4_VPN))
	assert.Nil(err)
	err = n2.DecodeFromBytes(buf1)
	assert.Nil(err)
	buf2, _ := n2.Serialize()
	if reflect.DeepEqual(n1, n2) == true {
		t.Log("OK")
	} else {
		t.Error("Something wrong")
		t.Error(len(buf1), n1, buf1)
		t.Error(len(buf2), n2, buf2)
		t.Log(bytes.Equal(buf1, buf2))
	}
}

<<<<<<< HEAD
func Test_EVPNIPPrefixRoute(t *testing.T) {
	assert := assert.New(t)
	rd, _ := ParseRouteDistinguisher("100:100")
	r := &EVPNIPPrefixRoute{
		RD: rd,
		ESI: EthernetSegmentIdentifier{
			Type:  ESI_ARBITRARY,
			Value: make([]byte, 9),
		},
		ETag:           10,
		IPPrefixLength: 24,
		IPPrefix:       net.IP{10, 10, 10, 0},
		GWIPAddress:    net.IP{10, 10, 10, 10},
		Label:          1000,
	}
	n1 := NewEVPNNLRI(EVPN_IP_PREFIX, 0, r)
	buf1, err := n1.Serialize()
	assert.Nil(err)
	n2, err := NewPrefixFromRouteFamily(RouteFamilyToAfiSafi(RF_EVPN))
	assert.Nil(err)
	err = n2.DecodeFromBytes(buf1)
	assert.Nil(err)
	buf2, _ := n2.Serialize()
	t.Log(n1.RouteTypeData.(*EVPNIPPrefixRoute).ESI.Value, n2.(*EVPNNLRI).RouteTypeData.(*EVPNIPPrefixRoute).ESI.Value)
	t.Log(reflect.DeepEqual(n1.RouteTypeData.(*EVPNIPPrefixRoute).ESI.Value, n2.(*EVPNNLRI).RouteTypeData.(*EVPNIPPrefixRoute).ESI.Value))
	if reflect.DeepEqual(n1, n2) {
		t.Log("OK")
	} else {
		t.Error("Something wrong")
		t.Error(len(buf1), n1, buf1)
		t.Error(len(buf2), n2, buf2)
		t.Log(bytes.Equal(buf1, buf2))
	}
}

func Test_CapExtendedNexthop(t *testing.T) {
	assert := assert.New(t)
	tuple := NewCapExtendedNexthopTuple(RF_IPv4_UC, AFI_IP6)
	n1 := NewCapExtendedNexthop([]*CapExtendedNexthopTuple{tuple})
	buf1, err := n1.Serialize()
	assert.Nil(err)
	n2, err := DecodeCapability(buf1)
	assert.Nil(err)
	buf2, _ := n2.Serialize()
	if reflect.DeepEqual(n1, n2) {
		t.Log("OK")
	} else {
		t.Error("Something wrong")
		t.Error(len(buf1), n1, buf1)
		t.Error(len(buf2), n2, buf2)
		t.Log(bytes.Equal(buf1, buf2))
	}

}

func Test_CompareFlowSpecNLRI(t *testing.T) {
	assert := assert.New(t)
	cmp, err := ParseFlowSpecComponents(RF_FS_IPv4_UC, "destination 10.0.0.2/32 source 10.0.0.1/32 destination-port ==3128 protocol tcp")
	assert.Nil(err)
	n1 := &FlowSpecNLRI{Value: cmp, rf: RF_FS_IPv4_UC}
	cmp, err = ParseFlowSpecComponents(RF_FS_IPv4_UC, "source 10.0.0.0/24 destination-port ==3128 protocol tcp")
	assert.Nil(err)
	n2 := &FlowSpecNLRI{Value: cmp, rf: RF_FS_IPv4_UC}
	cmp, err = ParseFlowSpecComponents(RF_FS_IPv4_UC, "source 10.0.0.9/32 port ==80 ==8080 destination-port >8080&<8080 ==3128 source-port >1024 protocol ==udp ==tcp")
	n3 := &FlowSpecNLRI{Value: cmp, rf: RF_FS_IPv4_UC}
	assert.Nil(err)
	cmp, err = ParseFlowSpecComponents(RF_FS_IPv4_UC, "destination 192.168.0.2/32")
	n4 := &FlowSpecNLRI{Value: cmp, rf: RF_FS_IPv4_UC}
	assert.Nil(err)
	r, err := CompareFlowSpecNLRI(n1, n2)
	assert.Nil(err)
	assert.True(r > 0)
	r, err = CompareFlowSpecNLRI(n3, n4)
	assert.Nil(err)
	assert.True(r < 0)
}

func Test_MpReachNLRIWithIPv4MappedIPv6Prefix(t *testing.T) {
	assert := assert.New(t)
	n1 := NewIPv6AddrPrefix(120, "::ffff:10.0.0.1")
	buf1, err := n1.Serialize()
	assert.Nil(err)
	n2, err := NewPrefixFromRouteFamily(RouteFamilyToAfiSafi(RF_IPv6_UC))
=======
func Test_FlowSpecNlriVPNv6(t *testing.T) {
	assert := assert.New(t)
	mpls := NewMPLSLabelStack(1, 2, 3)
	cmp := []FlowSpecComponentInterface{NewFlowSpecDestinationPrefix6(NewLabeledVPNIPv6AddrPrefix(64, "2001::", *mpls, NewRouteDistinguisherTwoOctetAS(10, 10)), 0)}
	n1 := NewFlowSpecIPv6VPN(cmp)
	buf1, err := n1.Serialize()
	assert.Nil(err)
	n2, err := NewPrefixFromRouteFamily(RouteFamilyToAfiSafi(RF_FS_IPv6_VPN))
>>>>>>> 28bb9b3a
	assert.Nil(err)
	err = n2.DecodeFromBytes(buf1)
	assert.Nil(err)
	buf2, _ := n2.Serialize()
<<<<<<< HEAD
	if reflect.DeepEqual(n1, n2) {
=======
	if reflect.DeepEqual(n1, n2) == true {
>>>>>>> 28bb9b3a
		t.Log("OK")
	} else {
		t.Error("Something wrong")
		t.Error(len(buf1), n1, buf1)
		t.Error(len(buf2), n2, buf2)
		t.Log(bytes.Equal(buf1, buf2))
	}
<<<<<<< HEAD

	label := NewMPLSLabelStack(2)

	n3 := NewLabeledIPv6AddrPrefix(120, "::ffff:10.0.0.1", *label)
	buf1, err = n3.Serialize()
	assert.Nil(err)
	n4, err := NewPrefixFromRouteFamily(RouteFamilyToAfiSafi(RF_IPv6_MPLS))
	assert.Nil(err)
	err = n4.DecodeFromBytes(buf1)
	assert.Nil(err)
	buf2, _ = n3.Serialize()
	t.Log(n3, n4)
	if reflect.DeepEqual(n3, n4) {
		t.Log("OK")
	} else {
		t.Error("Something wrong")
		t.Error(len(buf1), n3, buf1)
		t.Error(len(buf2), n4, buf2)
		t.Log(bytes.Equal(buf1, buf2))
	}
}

func Test_MpReachNLRIWithIPv6PrefixWithIPv4Peering(t *testing.T) {
	assert := assert.New(t)
	bufin := []byte{
		0x80, 0x0e, 0x1e, // flags(1), type(1), length(1)
		0x00, 0x02, 0x01, 0x10, // afi(2), safi(1), nexthoplen(1)
		0x00, 0x00, 0x00, 0x00, // nexthop(16)
		0x00, 0x00, 0x00, 0x00, // = "::ffff:172.20.0.1"
		0x00, 0x00, 0xff, 0xff,
		0xac, 0x14, 0x00, 0x01,
		0x00,                   // reserved(1)
		0x40, 0x20, 0x01, 0x0d, // nlri(9)
		0xb8, 0x00, 0x01, 0x00, // = "2001:db8:1:1::/64"
		0x01,
	}
	// Test DecodeFromBytes()
	p := &PathAttributeMpReachNLRI{}
	err := p.DecodeFromBytes(bufin)
	assert.Nil(err)
	// Test decoded values
	assert.Equal(BGPAttrFlag(0x80), p.Flags)
	assert.Equal(BGPAttrType(0xe), p.Type)
	assert.Equal(uint16(0x1e), p.Length)
	assert.Equal(uint16(AFI_IP6), p.AFI)
	assert.Equal(uint8(SAFI_UNICAST), p.SAFI)
	assert.Equal(net.ParseIP("::ffff:172.20.0.1"), p.Nexthop)
	assert.Equal(net.ParseIP(""), p.LinkLocalNexthop)
	value := []AddrPrefixInterface{
		NewIPv6AddrPrefix(64, "2001:db8:1:1::"),
	}
	assert.Equal(value, p.Value)
	// Set NextHop as IPv4 address (because IPv4 peering)
	p.Nexthop = net.ParseIP("172.20.0.1")
	// Test Serialize()
	bufout, err := p.Serialize()
	assert.Nil(err)
	// Test serialised value
	assert.Equal(bufin, bufout)
}

func Test_MpReachNLRIWithIPv6PrefixWithLinkLocalNexthop(t *testing.T) {
	assert := assert.New(t)
	bufin := []byte{
		0x80, 0x0e, 0x2c, // flags(1), type(1), length(1)
		0x00, 0x02, 0x01, 0x20, // afi(2), safi(1), nexthoplen(1)
		0x20, 0x01, 0x0d, 0xb8, // nexthop(32)
		0x00, 0x01, 0x00, 0x00, // = "2001:db8:1::1"
		0x00, 0x00, 0x00, 0x00,
		0x00, 0x00, 0x00, 0x01,
		0xfe, 0x80, 0x00, 0x00, // + "fe80::1" (link local)
		0x00, 0x00, 0x00, 0x00,
		0x00, 0x00, 0x00, 0x00,
		0x00, 0x00, 0x00, 0x01,
		0x00,                   // reserved(1)
		0x30, 0x20, 0x10, 0x0a, // nlri(7)
		0xb8, 0x00, 0x01, // = "2010:ab8:1::/48"
	}
	// Test DecodeFromBytes()
	p := &PathAttributeMpReachNLRI{}
	err := p.DecodeFromBytes(bufin)
	assert.Nil(err)
	// Test decoded values
	assert.Equal(BGPAttrFlag(0x80), p.Flags)
	assert.Equal(BGPAttrType(0xe), p.Type)
	assert.Equal(uint16(0x2c), p.Length)
	assert.Equal(uint16(AFI_IP6), p.AFI)
	assert.Equal(uint8(SAFI_UNICAST), p.SAFI)
	assert.Equal(net.ParseIP("2001:db8:1::1"), p.Nexthop)
	assert.Equal(net.ParseIP("fe80::1"), p.LinkLocalNexthop)
	value := []AddrPrefixInterface{
		NewIPv6AddrPrefix(48, "2010:ab8:1::"),
	}
	assert.Equal(value, p.Value)
	// Test Serialize()
	bufout, err := p.Serialize()
	assert.Nil(err)
	// Test serialised value
	assert.Equal(bufin, bufout)
}

func Test_MpReachNLRIWithVPNv4Prefix(t *testing.T) {
	assert := assert.New(t)
	bufin := []byte{
		0x80, 0x0e, 0x20, // flags(1), type(1), length(1)
		0x00, 0x01, 0x80, 0x0c, // afi(2), safi(1), nexthoplen(1)
		0x00, 0x00, 0x00, 0x00, // nexthop(12)
		0x00, 0x00, 0x00, 0x00, // = (rd:"0:0",) "172.20.0.1"
		0xac, 0x14, 0x00, 0x01,
		0x00,                   // reserved(1)
		0x70, 0x00, 0x01, 0x01, // nlri(15)
		0x00, 0x00, 0xfd, 0xe8, // = label:16, rd:"65000:100", prefix:"10.1.1.0/24"
		0x00, 0x00, 0x00, 0x64,
		0x0a, 0x01, 0x01,
	}
	// Test DecodeFromBytes()
	p := &PathAttributeMpReachNLRI{}
	err := p.DecodeFromBytes(bufin)
	assert.Nil(err)
	// Test decoded values
	assert.Equal(BGPAttrFlag(0x80), p.Flags)
	assert.Equal(BGPAttrType(0xe), p.Type)
	assert.Equal(uint16(0x20), p.Length)
	assert.Equal(uint16(AFI_IP), p.AFI)
	assert.Equal(uint8(SAFI_MPLS_VPN), p.SAFI)
	assert.Equal(net.ParseIP("172.20.0.1").To4(), p.Nexthop)
	assert.Equal(net.ParseIP(""), p.LinkLocalNexthop)
	value := []AddrPrefixInterface{
		NewLabeledVPNIPAddrPrefix(24, "10.1.1.0", *NewMPLSLabelStack(16),
			NewRouteDistinguisherTwoOctetAS(65000, 100)),
	}
	assert.Equal(value, p.Value)
	// Test Serialize()
	bufout, err := p.Serialize()
	assert.Nil(err)
	// Test serialised value
	assert.Equal(bufin, bufout)
}

func Test_MpReachNLRIWithVPNv6Prefix(t *testing.T) {
	assert := assert.New(t)
	bufin := []byte{
		0x80, 0x0e, 0x39, // flags(1), type(1), length(1)
		0x00, 0x02, 0x80, 0x18, // afi(2), safi(1), nexthoplen(1)
		0x00, 0x00, 0x00, 0x00, // nexthop(24)
		0x00, 0x00, 0x00, 0x00, // = (rd:"0:0",) "2001:db8:1::1"
		0x20, 0x01, 0x0d, 0xb8,
		0x00, 0x01, 0x00, 0x00,
		0x00, 0x00, 0x00, 0x00,
		0x00, 0x00, 0x00, 0x01,
		0x00,                   // reserved(1)
		0xd4, 0x00, 0x01, 0x01, // nlri(28)
		0x00, 0x00, 0xfd, 0xe8, // = label:16, rd:"65000:100", prefix:"2001:1::/124"
		0x00, 0x00, 0x00, 0x64,
		0x20, 0x01, 0x00, 0x01,
		0x00, 0x00, 0x00, 0x00,
		0x00, 0x00, 0x00, 0x00,
		0x00, 0x00, 0x00, 0x00,
	}
	// Test DecodeFromBytes()
	p := &PathAttributeMpReachNLRI{}
	err := p.DecodeFromBytes(bufin)
	assert.Nil(err)
	// Test decoded values
	assert.Equal(BGPAttrFlag(0x80), p.Flags)
	assert.Equal(BGPAttrType(0xe), p.Type)
	assert.Equal(uint16(0x39), p.Length)
	assert.Equal(uint16(AFI_IP6), p.AFI)
	assert.Equal(uint8(SAFI_MPLS_VPN), p.SAFI)
	assert.Equal(net.ParseIP("2001:db8:1::1"), p.Nexthop)
	assert.Equal(net.ParseIP(""), p.LinkLocalNexthop)
	value := []AddrPrefixInterface{
		NewLabeledVPNIPv6AddrPrefix(124, "2001:1::", *NewMPLSLabelStack(16),
			NewRouteDistinguisherTwoOctetAS(65000, 100)),
	}
	assert.Equal(value, p.Value)
	// Test Serialize()
	bufout, err := p.Serialize()
	assert.Nil(err)
	// Test serialised value
	assert.Equal(bufin, bufout)
}

func Test_MpReachNLRIWithIPv4PrefixWithIPv6Nexthop(t *testing.T) {
	assert := assert.New(t)
	bufin := []byte{
		0x80, 0x0e, 0x19, // flags(1), type(1), length(1)
		0x00, 0x01, 0x01, 0x10, // afi(1), safi(1), nexthoplen(1)
		0x20, 0x01, 0x0d, 0xb8, // nexthop(32)
		0x00, 0x01, 0x00, 0x00, // = "2001:db8:1::1"
		0x00, 0x00, 0x00, 0x00,
		0x00, 0x00, 0x00, 0x01,
		0x00,                   // reserved(1)
		0x18, 0xc0, 0xa8, 0x0a, // nlri(7)
	}
	// Test DecodeFromBytes()
	p := &PathAttributeMpReachNLRI{}
	err := p.DecodeFromBytes(bufin)
	assert.Nil(err)
	// Test decoded values
	assert.Equal(BGPAttrFlag(0x80), p.Flags)
	assert.Equal(BGPAttrType(0xe), p.Type)
	assert.Equal(uint16(0x19), p.Length)
	assert.Equal(uint16(AFI_IP), p.AFI)
	assert.Equal(uint8(SAFI_UNICAST), p.SAFI)
	assert.Equal(net.ParseIP("2001:db8:1::1"), p.Nexthop)
	value := []AddrPrefixInterface{
		NewIPAddrPrefix(24, "192.168.10.0"),
	}
	assert.Equal(value, p.Value)
	// Test Serialize()
	bufout, err := p.Serialize()
	assert.Nil(err)
	// Test serialised value
	assert.Equal(bufin, bufout)
=======
>>>>>>> 28bb9b3a
}<|MERGE_RESOLUTION|>--- conflicted
+++ resolved
@@ -450,7 +450,6 @@
 
 func Test_NotificationErrorCode(t *testing.T) {
 	// boundary check
-<<<<<<< HEAD
 	t.Log(NewNotificationErrorCode(BGP_ERROR_MESSAGE_HEADER_ERROR, BGP_ERROR_SUB_BAD_MESSAGE_TYPE).String())
 	t.Log(NewNotificationErrorCode(BGP_ERROR_MESSAGE_HEADER_ERROR, BGP_ERROR_SUB_BAD_MESSAGE_TYPE+1).String())
 	t.Log(NewNotificationErrorCode(BGP_ERROR_MESSAGE_HEADER_ERROR, 0).String())
@@ -465,20 +464,6 @@
 	cmp = append(cmp, NewFlowSpecSourcePrefix(NewIPAddrPrefix(24, "10.0.0.0")))
 	rd, _ := ParseRouteDistinguisher("100:100")
 	n1 := NewFlowSpecIPv4VPN(rd, cmp)
-=======
-	NewNotificationErrorCode(BGP_ERROR_MESSAGE_HEADER_ERROR, BGP_ERROR_SUB_BAD_MESSAGE_TYPE).String()
-	NewNotificationErrorCode(BGP_ERROR_MESSAGE_HEADER_ERROR, BGP_ERROR_SUB_BAD_MESSAGE_TYPE+1).String()
-	NewNotificationErrorCode(BGP_ERROR_MESSAGE_HEADER_ERROR, 0).String()
-	NewNotificationErrorCode(0, BGP_ERROR_SUB_BAD_MESSAGE_TYPE).String()
-	NewNotificationErrorCode(BGP_ERROR_ROUTE_REFRESH_MESSAGE_ERROR+1, 0).String()
-}
-
-func Test_FlowSpecNlriVPNv4(t *testing.T) {
-	assert := assert.New(t)
-	mpls := NewMPLSLabelStack(1, 2, 3)
-	cmp := []FlowSpecComponentInterface{NewFlowSpecDestinationPrefix(NewLabeledVPNIPAddrPrefix(24, "192.168.0.0", *mpls, NewRouteDistinguisherTwoOctetAS(10, 10)))}
-	n1 := NewFlowSpecIPv4VPN(cmp)
->>>>>>> 28bb9b3a
 	buf1, err := n1.Serialize()
 	assert.Nil(err)
 	n2, err := NewPrefixFromRouteFamily(RouteFamilyToAfiSafi(RF_FS_IPv4_VPN))
@@ -496,7 +481,6 @@
 	}
 }
 
-<<<<<<< HEAD
 func Test_EVPNIPPrefixRoute(t *testing.T) {
 	assert := assert.New(t)
 	rd, _ := ParseRouteDistinguisher("100:100")
@@ -580,25 +564,11 @@
 	buf1, err := n1.Serialize()
 	assert.Nil(err)
 	n2, err := NewPrefixFromRouteFamily(RouteFamilyToAfiSafi(RF_IPv6_UC))
-=======
-func Test_FlowSpecNlriVPNv6(t *testing.T) {
-	assert := assert.New(t)
-	mpls := NewMPLSLabelStack(1, 2, 3)
-	cmp := []FlowSpecComponentInterface{NewFlowSpecDestinationPrefix6(NewLabeledVPNIPv6AddrPrefix(64, "2001::", *mpls, NewRouteDistinguisherTwoOctetAS(10, 10)), 0)}
-	n1 := NewFlowSpecIPv6VPN(cmp)
-	buf1, err := n1.Serialize()
-	assert.Nil(err)
-	n2, err := NewPrefixFromRouteFamily(RouteFamilyToAfiSafi(RF_FS_IPv6_VPN))
->>>>>>> 28bb9b3a
 	assert.Nil(err)
 	err = n2.DecodeFromBytes(buf1)
 	assert.Nil(err)
 	buf2, _ := n2.Serialize()
-<<<<<<< HEAD
 	if reflect.DeepEqual(n1, n2) {
-=======
-	if reflect.DeepEqual(n1, n2) == true {
->>>>>>> 28bb9b3a
 		t.Log("OK")
 	} else {
 		t.Error("Something wrong")
@@ -606,7 +576,6 @@
 		t.Error(len(buf2), n2, buf2)
 		t.Log(bytes.Equal(buf1, buf2))
 	}
-<<<<<<< HEAD
 
 	label := NewMPLSLabelStack(2)
 
@@ -822,6 +791,48 @@
 	assert.Nil(err)
 	// Test serialised value
 	assert.Equal(bufin, bufout)
-=======
->>>>>>> 28bb9b3a
+}
+
+func Test_FlowSpecNlriVPNv4(t *testing.T) {
+	assert := assert.New(t)
+	mpls := NewMPLSLabelStack(1, 2, 3)
+	cmp := []FlowSpecComponentInterface{NewFlowSpecDestinationPrefix(NewLabeledVPNIPAddrPrefix(24, "192.168.0.0", *mpls, NewRouteDistinguisherTwoOctetAS(10, 10)))}
+	n1 := NewFlowSpecIPv4VPN(cmp)
+	buf1, err := n1.Serialize()
+	assert.Nil(err)
+	n2, err := NewPrefixFromRouteFamily(RouteFamilyToAfiSafi(RF_FS_IPv4_VPN))
+	assert.Nil(err)
+	err = n2.DecodeFromBytes(buf1)
+	assert.Nil(err)
+	buf2, _ := n2.Serialize()
+	if reflect.DeepEqual(n1, n2) == true {
+		t.Log("OK")
+	} else {
+		t.Error("Something wrong")
+		t.Error(len(buf1), n1, buf1)
+		t.Error(len(buf2), n2, buf2)
+		t.Log(bytes.Equal(buf1, buf2))
+	}
+}
+
+func Test_FlowSpecNlriVPNv6(t *testing.T) {
+	assert := assert.New(t)
+	mpls := NewMPLSLabelStack(1, 2, 3)
+	cmp := []FlowSpecComponentInterface{NewFlowSpecDestinationPrefix6(NewLabeledVPNIPv6AddrPrefix(64, "2001::", *mpls, NewRouteDistinguisherTwoOctetAS(10, 10)), 0)}
+	n1 := NewFlowSpecIPv6VPN(cmp)
+	buf1, err := n1.Serialize()
+	assert.Nil(err)
+	n2, err := NewPrefixFromRouteFamily(RouteFamilyToAfiSafi(RF_FS_IPv6_VPN))
+	assert.Nil(err)
+	err = n2.DecodeFromBytes(buf1)
+	assert.Nil(err)
+	buf2, _ := n2.Serialize()
+	if reflect.DeepEqual(n1, n2) == true {
+		t.Log("OK")
+	} else {
+		t.Error("Something wrong")
+		t.Error(len(buf1), n1, buf1)
+		t.Error(len(buf2), n2, buf2)
+		t.Log(bytes.Equal(buf1, buf2))
+	}
 }