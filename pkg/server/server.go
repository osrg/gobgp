--- conflicted
+++ resolved
@@ -4324,7 +4324,6 @@
 	if t := r.GetTable(); t != nil {
 		for _, filter := range t.Filters {
 			switch filter.Type {
-<<<<<<< HEAD
 			case api.WatchEventRequest_Table_Filter_BEST:
 				opts = append(opts, watchBestPath(filter.Init, filter.EnableOnlyBinary, filter.EnableNlriBinary, filter.EnableAttributeBinary))
 			case api.WatchEventRequest_Table_Filter_ADJIN:
@@ -4332,15 +4331,6 @@
 			case api.WatchEventRequest_Table_Filter_POST_POLICY:
 				opts = append(opts, watchPostUpdate(filter.Init, filter.PeerAddress, filter.PeerGroup, filter.EnableOnlyBinary, filter.EnableNlriBinary, filter.EnableAttributeBinary))
 			case api.WatchEventRequest_Table_Filter_EOR:
-=======
-			case api.WatchEventRequest_Table_Filter_TYPE_BEST:
-				opts = append(opts, watchBestPath(filter.Init))
-			case api.WatchEventRequest_Table_Filter_TYPE_ADJIN:
-				opts = append(opts, watchUpdate(filter.Init, filter.PeerAddress, filter.PeerGroup))
-			case api.WatchEventRequest_Table_Filter_TYPE_POST_POLICY:
-				opts = append(opts, watchPostUpdate(filter.Init, filter.PeerAddress, filter.PeerGroup))
-			case api.WatchEventRequest_Table_Filter_TYPE_EOR:
->>>>>>> cef0c994
 				opts = append(opts, watchEor(filter.Init))
 			default:
 				return status.Errorf(codes.InvalidArgument, "unknown filter type %s", filter.Type)
