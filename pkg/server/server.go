--- conflicted
+++ resolved
@@ -3663,26 +3663,6 @@
 	}, false)
 }
 
-<<<<<<< HEAD
-func (s *BgpServer) SetLogLevel(ctx context.Context, r *api.SetLogLevelRequest) error {
-	var err error = nil
-
-	old := log.GetLevel()
-	new := log.Level(r.Level)
-	log.SetLevel(new)
-	cur := log.GetLevel()
-	if cur == new {
-		log.Infof("SetLogLevel(): old: %v, new: %v", old, new)
-	} else {
-		msg := fmt.Sprintf("SetLogLevel(): old: %v, new: %v, current: %v", old, new, cur)
-		log.Error(msg)
-		err = fmt.Errorf(msg)
-	}
-	return err
-}
-
-type WatchEventType string
-=======
 func (s *BgpServer) MonitorTable(ctx context.Context, r *api.MonitorTableRequest, fn func(*api.Path)) error {
 	if r == nil {
 		return fmt.Errorf("nil request")
@@ -3797,8 +3777,24 @@
 	return nil
 }
 
+func (s *BgpServer) SetLogLevel(ctx context.Context, r *api.SetLogLevelRequest) error {
+	var err error = nil
+
+	old := log.GetLevel()
+	new := log.Level(r.Level)
+	log.SetLevel(new)
+	cur := log.GetLevel()
+	if cur == new {
+		log.Infof("SetLogLevel(): old: %v, new: %v", old, new)
+	} else {
+		msg := fmt.Sprintf("SetLogLevel(): old: %v, new: %v, current: %v", old, new, cur)
+		log.Error(msg)
+		err = fmt.Errorf(msg)
+	}
+	return err
+}
+
 type watchEventType string
->>>>>>> 2f5a4d59
 
 const (
 	watchEventTypeBestPath   watchEventType = "bestpath"
