--- conflicted
+++ resolved
@@ -2452,21 +2452,10 @@
 		})
 		assert.Nil(err)
 
-<<<<<<< HEAD
 		peer1 := &api.Peer{
 			Conf: &api.PeerConf{
 				NeighborAddress: "127.0.0.1",
 				PeerAsn:         2,
-=======
-	d1 := &api.DefinedSet{
-		DefinedType: api.DefinedType_DEFINED_TYPE_PREFIX,
-		Name:        "d1",
-		Prefixes: []*api.Prefix{
-			{
-				IpPrefix:      "10.1.0.0/24",
-				MaskLengthMax: 24,
-				MaskLengthMin: 24,
->>>>>>> cc1ac879
 			},
 			Transport: &api.Transport{
 				PassiveMode: true,
@@ -2476,7 +2465,7 @@
 		assert.Nil(err)
 
 		d1 := &api.DefinedSet{
-			DefinedType: api.DefinedType_PREFIX,
+			DefinedType: api.DefinedType_DEFINED_TYPE_PREFIX,
 			Name:        "d1",
 			Prefixes: []*api.Prefix{
 				{
@@ -2537,7 +2526,6 @@
 			PrefixLen: 24,
 		}}}
 
-<<<<<<< HEAD
 		attrs := []*api.Attribute{
 			{
 				Attr: &api.Attribute_Origin{Origin: &api.OriginAttribute{
@@ -2552,7 +2540,7 @@
 		}
 
 		_, err = t.AddPath(context.Background(), &api.AddPathRequest{
-			TableType: api.TableType_GLOBAL,
+			TableType: api.TableType_TABLE_TYPE_GLOBAL,
 			Path: &api.Path{
 				Family: family,
 				Nlri:   nlri1,
@@ -2560,38 +2548,13 @@
 			},
 		})
 		assert.Nil(err)
-=======
-	_, err = t.AddPath(context.Background(), &api.AddPathRequest{
-		TableType: api.TableType_TABLE_TYPE_GLOBAL,
-		Path: &api.Path{
-			Family: family,
-			Nlri:   nlri1,
-			Pattrs: attrs,
-		},
-	})
-	assert.Nil(err)
-
-	nlri2 := &api.NLRI{Nlri: &api.NLRI_Prefix{Prefix: &api.IPAddressPrefix{
-		Prefix:    "10.2.0.0",
-		PrefixLen: 24,
-	}}}
-	_, err = t.AddPath(context.Background(), &api.AddPathRequest{
-		TableType: api.TableType_TABLE_TYPE_GLOBAL,
-		Path: &api.Path{
-			Family: family,
-			Nlri:   nlri2,
-			Pattrs: attrs,
-		},
-	})
-	assert.Nil(err)
->>>>>>> cc1ac879
 
 		nlri2 := &api.NLRI{Nlri: &api.NLRI_Prefix{Prefix: &api.IPAddressPrefix{
 			Prefix:    "10.2.0.0",
 			PrefixLen: 24,
 		}}}
 		_, err = t.AddPath(context.Background(), &api.AddPathRequest{
-			TableType: api.TableType_GLOBAL,
+			TableType: api.TableType_TABLE_TYPE_GLOBAL,
 			Path: &api.Path{
 				Family: family,
 				Nlri:   nlri2,
@@ -2658,7 +2621,6 @@
 		}, func(resp *api.WatchEventResponse) {
 			t := resp.Event.(*api.WatchEventResponse_Table)
 			count += len(t.Table.Paths)
-			fmt.Println(fmt.Sprintf("There was a message with length %d", count))
 			if count == 2 {
 				for _, path := range t.Table.Paths {
 					assert.True(testcase.verificationFunc(path))
