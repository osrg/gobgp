--- conflicted
+++ resolved
@@ -1735,8 +1735,8 @@
 	if err := peerServers(t, ctx, []*BgpServer{s1, s2}, []oc.AfiSafiType{oc.AFI_SAFI_TYPE_L3VPN_IPV4_UNICAST, oc.AFI_SAFI_TYPE_RTC}); err != nil {
 		t.Fatal(err)
 	}
-	watcher1 := s1.watch(watchUpdate(true, "", ""))
-	watcher2 := s2.watch(watchUpdate(true, "", ""))
+	watcher1 := s1.watch(watchUpdate(true, "", "", false, false, false))
+	watcher2 := s2.watch(watchUpdate(true, "", "", false, false, false))
 
 	// Add route to vrf1 on s2
 	attrs := []bgp.PathAttributeInterface{
@@ -1838,8 +1838,8 @@
 	if err := peerServers(t, ctx, []*BgpServer{s1, s2}, []oc.AfiSafiType{oc.AFI_SAFI_TYPE_L3VPN_IPV4_UNICAST, oc.AFI_SAFI_TYPE_RTC}); err != nil {
 		t.Fatal(err)
 	}
-	watcher1 := s1.watch(watchUpdate(true, "", ""))
-	watcher2 := s2.watch(watchUpdate(true, "", ""))
+	watcher1 := s1.watch(watchUpdate(true, "", "", false, false, false))
+	watcher2 := s2.watch(watchUpdate(true, "", "", false, false, false))
 
 	rt := bgp.NewTwoOctetAsSpecificExtended(bgp.EC_SUBTYPE_ROUTE_TARGET, 100, 100, true)
 
@@ -2541,33 +2541,8 @@
 				Nlri:   nlri1,
 				Pattrs: attrs,
 			},
-<<<<<<< HEAD
 		})
 		assert.Nil(err)
-=======
-		},
-		AfiSafis: []*api.AfiSafi{
-			{
-				Config: &api.AfiSafiConfig{
-					Family: &api.Family{
-						Afi:  api.Family_AFI_IP,
-						Safi: api.Family_SAFI_UNICAST,
-					},
-				},
-			},
-			{
-				Config: &api.AfiSafiConfig{
-					Family: &api.Family{
-						Afi:  api.Family_AFI_IP6,
-						Safi: api.Family_SAFI_UNICAST,
-					},
-				},
-			},
-		},
-	}
-	ch := make(chan struct{})
-	go waitEstablishedWithFamilies(s, ch, bgp.RF_IPv4_UC, bgp.RF_IPv6_UC)
->>>>>>> bc90ff76
 
 		nlri2 := &api.NLRI{Nlri: &api.NLRI_Prefix{Prefix: &api.IPAddressPrefix{
 			Prefix:    "10.2.0.0",
@@ -2597,9 +2572,27 @@
 					IdleHoldTimeAfterReset: 1,
 				},
 			},
+			AfiSafis: []*api.AfiSafi{
+				{
+					Config: &api.AfiSafiConfig{
+						Family: &api.Family{
+							Afi:  api.Family_AFI_IP,
+							Safi: api.Family_SAFI_UNICAST,
+						},
+					},
+				},
+				{
+					Config: &api.AfiSafiConfig{
+						Family: &api.Family{
+							Afi:  api.Family_AFI_IP6,
+							Safi: api.Family_SAFI_UNICAST,
+						},
+					},
+				},
+			},
 		}
 		ch := make(chan struct{})
-		go waitEstablished(s, ch)
+		go waitEstablishedWithFamilies(s, ch, bgp.RF_IPv4_UC, bgp.RF_IPv6_UC)
 
 		err = t.AddPeer(context.Background(), &api.AddPeerRequest{Peer: peer2})
 		assert.Nil(err)
