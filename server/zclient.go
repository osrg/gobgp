--- conflicted
+++ resolved
@@ -507,15 +507,10 @@
 			case *WatchEventUpdate:
 				if body, isWithdraw := newNexthopRegisterBody(msg.PathList, z.nhtManager); body != nil {
 					vrfId := uint16(0)
-<<<<<<< HEAD
-					if vrf, _ := z.server.globalRib.GetVrf(msg.Neighbor.Config.Vrf); vrf != nil {
-						vrfId = uint16(vrf.Id)
-=======
 					for _, vrf := range z.server.GetVrf() {
 						if vrf.Name == msg.Neighbor.Config.Vrf {
 							vrfId = uint16(vrf.Id)
 						}
->>>>>>> 38223f2f
 					}
 					z.client.SendNexthopRegister(vrfId, body, isWithdraw)
 				}
