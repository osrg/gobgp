--- conflicted
+++ resolved
@@ -483,13 +483,7 @@
 					}
 				}
 			case *zebra.GetLabelChunkBody:
-<<<<<<< HEAD
-				if err := z.server.SetMplsLabelRange(body.Start, body.End); err != nil {
-					log.Errorf("cannot allocate MPLS label rage: %s", err.Error())
-				}
-=======
 				z.mplsLabelRangeCh <- [2]uint32{body.Start, body.End}
->>>>>>> d69d73e3
 			}
 		case ev := <-w.Event():
 			switch msg := ev.(type) {
@@ -546,16 +540,6 @@
 	}
 }
 
-<<<<<<< HEAD
-func (z *zebraClient) RequestMplsLabelAllocation(size uint32) error {
-	if err := z.client.SendLabelManagerConnect(); err != nil {
-		return err
-	}
-	return z.client.SendGetLabelChunk(&zebra.GetLabelChunkBody{ChunkSize: size})
-}
-
-func newZebraClient(s *BgpServer, url string, protos []string, version uint8, nhtEnable bool, nhtDelay uint8) (*zebraClient, error) {
-=======
 func (z *zebraClient) RequestMplsLabelAllocation() (uint32, uint32, error) {
 	if z.mplsLabelRangeCh == nil {
 		return 0, 0, fmt.Errorf("no MPLS label rage channel")
@@ -566,7 +550,6 @@
 }
 
 func newZebraClient(s *BgpServer, url string, protos []string, version uint8, nhtEnable bool, nhtDelay uint8, mplsLabelRangeSize uint32) (*zebraClient, error) {
->>>>>>> d69d73e3
 	l := strings.SplitN(url, ":", 2)
 	if len(l) != 2 {
 		return nil, fmt.Errorf("unsupported url: %s", url)
